--- conflicted
+++ resolved
@@ -28,7 +28,6 @@
     }
 }
 
-<<<<<<< HEAD
 # Enhanced Find-RedundantPolicies function with simplified logic.
 # This function identifies pairs of policies that are potentially redundant based on:
 # - Identical GrantControls object.
@@ -126,39 +125,12 @@
 }
 
 # Updated Merge-RedundantPolicies (calling function)
-=======
-# Placeholder function to find redundant policies.
-# In a real implementation, this would involve complex logic to compare policies
-# based on their conditions (users, applications, locations, etc.) and grant controls.
-function Find-RedundantPolicies([array]$policies) {
-    Write-Warning "Find-RedundantPolicies is not fully implemented and will return an empty list."
-    # Example of what it might return if it found redundant sets:
-    # return @(
-    #     @{ Policies = @($policy1, $policy2); MergedPolicySuggestion = @{ DisplayName = "Merged Policy 1-2"} }
-    # )
-    return @()
-}
-
-# Placeholder function to merge policies.
-# In a real implementation, this would involve creating a new policy that combines
-# the conditions and controls of the input policies, then potentially disabling or
-# deleting the original policies.
-function Merge-Policies([array]$policiesToMerge) {
-    Write-Warning "Merge-Policies is not fully implemented. No policies will be merged."
-    # Example logic:
-    # $newPolicyDefinition = # ... logic to combine policies ...
-    # New-MgIdentityConditionalAccessPolicy -BodyParameter $newPolicyDefinition
-    # foreach ($oldPolicy in $policiesToMerge) { Remove-MgIdentityConditionalAccessPolicy -PolicyId $oldPolicy.Id }
-}
-
->>>>>>> 532a204f
 function Merge-RedundantPolicies {
     param(
         [array]$AllPolicies, # Pass all policies to avoid repeated Get-MgIdentityConditionalAccessPolicy calls
         [switch]$WhatIfMode
     )
 
-<<<<<<< HEAD
     Write-Host "Attempting to find redundant policies..."
     $redundantSets = Find-RedundantPolicies -policies $AllPolicies
 
@@ -182,33 +154,10 @@
             Write-Host "Calling Merge-Policies (currently a non-acting placeholder) for the set above."
             Merge-Policies $set.Policies
             Write-Host "Merge-Policies call completed. Manual review and action are required."
-=======
-    if ($redundantSets.Count -eq 0) {
-        Write-Host "No redundant policy sets found to merge by the current basic implementation."
-        return
-    }
-
-    foreach ($set in $redundantSets) {
-        if ($WhatIf) {
-            # Assuming $set.Policies is an array of policy objects with a DisplayName property
-            $policyNames = $set.Policies | ForEach-Object {$_.DisplayName}
-            Write-Host "Would attempt to merge redundant policies: $($policyNames -join ', ')"
-        }
-        else {
-            # This part would change based on how Merge-Policies is implemented
-            # For now, it just calls the placeholder which does nothing.
-            Merge-Policies $set.Policies
-            # If Merge-Policies actually created a new policy and returned it:
-            # Write-Host "Merged redundant policies into: $($mergedPolicy.DisplayName)"
-            # For now, since it's a placeholder:
-            Write-Host "Merge-Policies was called for policies (placeholder action): $($set.Policies.DisplayName -join ', ')"
->>>>>>> 532a204f
-        }
     }
 }
 
 # Execute cleanup
-<<<<<<< HEAD
 Write-Host "Connecting to Microsoft Graph..."
 # Add error handling for connection
 try {
@@ -242,16 +191,4 @@
 }
 
 Write-Host ("="*50)
-=======
-# Ensure connection is established before calling functions that might use Get-Mg commands implicitly or explicitly
-# Assuming Connect-MgGraph is appropriately handled, e.g., checking for existing connection or specific scopes.
-# For safety, it's often better to pass the connection or ensure it's available.
-Write-Host "Connecting to Microsoft Graph..."
-Connect-MgGraph -TenantId $TenantId # Consider error handling or checking connection status
-
-Write-Host "Starting policy cleanup process..."
-Remove-StalePolicies
-Merge-RedundantPolicies
-
->>>>>>> 532a204f
 Write-Host "Policy cleanup process finished."